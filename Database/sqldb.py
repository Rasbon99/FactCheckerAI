--- conflicted
+++ resolved
@@ -102,12 +102,10 @@
         Raises:
             sqlite3.DatabaseError: If there is an error during query execution.
         """
-<<<<<<< HEAD
+
         masked_params = [param if not isinstance(param, (bytes, bytearray)) else "BLOB" for param in params]
         self.logger.info("Executing query: %s with params: %s", query, masked_params)
-=======
-        self.logger.info("Executing query...")
->>>>>>> e5a53919
+
         try:
             with self as conn:
                 cursor = conn.cursor()
