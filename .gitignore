--- conflicted
+++ resolved
@@ -2,11 +2,8 @@
 .DS_Store
 *.env
 *.log
-<<<<<<< HEAD
 *.pyc
 *.jpg
 *.csv
-=======
 __pycache__/
-/data
->>>>>>> 883bdb36
+/data