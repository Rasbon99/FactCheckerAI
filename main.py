from WebScraper.scraper import Scraper
from Preprocessor.preprocessing_pipeline import Preprocessing_Pipeline
from Database.data_entities import Claim
from GraphRAG.rag_pipeline import RAG_Pipeline

def main():
    #TEST 1: NEWS VERA IN INGLESE MA MOLTO GENERICA (TROPPO)
    #text = """On Saturday evening, as his plane headed from Las Vegas to Miami during a whirlwind, coast-to-coast first trip since returning to office, US President Donald Trump made his way to the back of Air Force One to talk to gathered reporters. On the in-flight television screens, Fox News was back, having replaced CNN - and the president, fresh from a week in which he upended America's government and ripped up its immigration policies, was feeling confident. "We're getting A-pluses on the work done - and also the amount of work done," he said in response to a question from the BBC. "People are saying it was the most successful first week that anybody can remember a president having," he went on. During a 20-minute conversation with journalists, Trump confirmed he had carried out a late-night purge of several independent watchdogs in government agencies. There was more: the president said he thought the US would "get Greenland" as its own territory; he called on Egypt and Jordan to take in more Palestinians; and he said he had a "very good relationship" with UK Prime Minister Sir Keir Starmer - even though "he's liberal". It was the kind of impromptu question and answer session that Joe Biden rarely did while in office, and the latest sign that everything has changed in Washington and in US politics in the six days since Trump returned to the presidency."""

    # TEST 2: NEWS VERA IN INGLESE
    #text = """President-elect Donald Trump has reiterated his desire for the US to acquire Greenland and the Panama Canal, calling both critical to American national security. Asked if he would rule out using military or economic force in order to take over the autonomous Danish territory or the Canal, he responded: "No, I can't assure you on either of those two. "But I can say this, we need them for economic security," he told reporters during a wide-ranging news conference at his Mar-a-Lago estate in Florida. Both Denmark and Panama have rejected any suggestion that they would give up territory."""
    
    # TEST 3: NEWS VERA IN ITALIANO
    text = """Decine di bambini che lo circondano e chiedono un selfie insieme al quale non si sottrae. Jannik Sinner è stato sommerso dall'affetto dei tifosi sulle piste a Plan de Corones, a pochi chilometri da casa dei genitori a Sesto Pusteria. Le immagini hanno fatto il giro del web: il tennista indossa un giubbotto verde e occhialoni. Il tennista azzurro, rientrato da Melbourne a Monaco dopo la vittoria degli Australian Open, aveva annunciato che avrebbe fatto visita alla famiglia."""
    
    # TEST 4: FAKE NEWS FACILE DA RICONOSCERE
    #text = """È entrata nel vivo in tutto il mondo la più grande campagna vaccinale della storia, quella per debellare il Sars-CoV-2. Grandi assenti, per il momento, i bambini. Il motivo, a quanto pare, non è quello che ci è stato detto finora, ovvero la mancata sperimentazione sui minori di 14 anni, ma c’è una spiegazione più semplice. Lo ha rivelato Tedros Adhanom Ghebreyesus, Direttore Generale dell’Organizzazione Mondiale della Sanità: “È eticamente inaccettabile vaccinare un bambino senza premiarlo con un succoso lecca-lecca. Considerando che al mondo ci sono circa 2,2 miliardi di bambini e tenendo conto anche della doppia somministrazione, stiamo parlando di realizzare quasi 4 miliardi e mezzo di lecca-lecca in poco tempo, uno sforzo produttivo che nessuna azienda al momento è in grado di sostenere”."""
    
    # TEST 5: FAKE NEWS DIFFICILE DA RICONOSCERE
    #text = """President Trump announces he will not impose 25% tariffs on Canada and Mexico, nor 10% tariffs on China."""

    preprocessor = Preprocessing_Pipeline()

    claim_title, claim_summary = preprocessor.run_claim_pipe(text)

    claim = Claim(text, claim_title, claim_summary)

    scraper = Scraper()
<<<<<<< HEAD
    sources = scraper.search_and_extract(claim.title, num_results=10)
=======
    sources = scraper.search_and_extract(claim_title, num_results=20)
>>>>>>> 5302c459

    preprocessed_sources = preprocessor.run_sources_pipe(sources)

    claim.add_sources(preprocessed_sources)

    rag = RAG_Pipeline()
    
    query_result = rag.run_pipeline(preprocessed_sources, claim.summary)
    
    print(query_result)

    return

if __name__ == "__main__":
    main()<|MERGE_RESOLUTION|>--- conflicted
+++ resolved
@@ -18,19 +18,15 @@
     
     # TEST 5: FAKE NEWS DIFFICILE DA RICONOSCERE
     #text = """President Trump announces he will not impose 25% tariffs on Canada and Mexico, nor 10% tariffs on China."""
+    
+    claim = Claim(text)
 
     preprocessor = Preprocessing_Pipeline()
 
-    claim_title, claim_summary = preprocessor.run_claim_pipe(text)
-
-    claim = Claim(text, claim_title, claim_summary)
+    claim_title, claim_summary = preprocessor.run_claim_pipe(claim.text)
 
     scraper = Scraper()
-<<<<<<< HEAD
-    sources = scraper.search_and_extract(claim.title, num_results=10)
-=======
     sources = scraper.search_and_extract(claim_title, num_results=20)
->>>>>>> 5302c459
 
     preprocessed_sources = preprocessor.run_sources_pipe(sources)
 
@@ -38,7 +34,7 @@
 
     rag = RAG_Pipeline()
     
-    query_result = rag.run_pipeline(preprocessed_sources, claim.summary)
+    query_result = rag.run_pipeline(preprocessed_sources, claim_summary)
     
     print(query_result)
 
